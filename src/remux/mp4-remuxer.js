/**
 * fMP4 remuxer
 */

import ADTS from '../demux/adts';
import Event from '../events';
import { logger } from '../utils/logger';
import MP4 from '../remux/mp4-generator';
import { ErrorTypes, ErrorDetails } from '../errors';

class MP4Remuxer {
    constructor(observer, config) {
        this.observer = observer;
        this.config = config;
        this.ISGenerated = false;
        this.PES2MP4SCALEFACTOR = 4;
        this.PES_TIMESCALE = 90000;
        this.MP4_TIMESCALE = this.PES_TIMESCALE / this.PES2MP4SCALEFACTOR;
    }

    get passthrough() {
        return false;
    }

    destroy() {}

    insertDiscontinuity() {
        this._initPTS = this._initDTS = this.nextAacPts = this.nextAvcDts = undefined;
    }

    switchLevel() {
        this.ISGenerated = false;
    }

    remux(audioTrack, videoTrack, id3Track, textTrack, timeOffset, contiguous) {
        // generate Init Segment if needed
        if (!this.ISGenerated) {
            this.generateIS(audioTrack, videoTrack, timeOffset);
        }

        let audioData;
        if (this.ISGenerated) {
<<<<<<< HEAD
            // Purposefully remuxing audio before video, so that remuxVideo can use nextAacPts, which is
            // calculated in remuxAudio.
            //logger.log('nb AAC samples:' + audioTrack.samples.length);
            if (audioTrack.samples.length) {
                audioData = this.remuxAudio(audioTrack, timeOffset, contiguous);
            }
            //logger.log('nb AVC samples:' + videoTrack.samples.length);
            if (videoTrack.samples.length) {
                let audioTrackLength;
                if (audioData) {
                    audioTrackLength = audioData.endPTS - audioData.startPTS;
                }
                this.remuxVideo(
                    videoTrack,
                    timeOffset,
                    contiguous,
                    audioTrackLength
=======
            let videoData;
            //logger.log('nb AVC samples:' + videoTrack.samples.length);
            if (videoTrack.samples.length) {
                videoData = this.remuxVideo(videoTrack, timeOffset, contiguous);
            }
            //logger.log('nb AAC samples:' + audioTrack.samples.length);
            if (audioTrack.samples.length) {
                this.remuxAudio(audioTrack, timeOffset, contiguous);
            } else if (videoData !== undefined && audioTrack.codec) {
                this.remuxEmptyAudio(
                    audioTrack,
                    timeOffset,
                    contiguous,
                    videoData
>>>>>>> 44a5304d
                );
            }
        }
        //logger.log('nb ID3 samples:' + audioTrack.samples.length);
        if (id3Track.samples.length) {
            this.remuxID3(id3Track, timeOffset);
        }
        //logger.log('nb ID3 samples:' + audioTrack.samples.length);
        if (textTrack.samples.length) {
            this.remuxText(textTrack, timeOffset);
        }
        //notify end of parsing
        this.observer.trigger(Event.FRAG_PARSED);
    }

    generateIS(audioTrack, videoTrack, timeOffset) {
        var observer = this.observer,
            audioSamples = audioTrack.samples,
            videoSamples = videoTrack.samples,
            pesTimeScale = this.PES_TIMESCALE,
            tracks = {},
            data = { tracks: tracks, unique: false },
            computePTSDTS = this._initPTS === undefined,
            initPTS,
            initDTS;

        if (computePTSDTS) {
            initPTS = initDTS = Infinity;
        }
        if (audioTrack.config && audioSamples.length) {
            audioTrack.timescale = audioTrack.audiosamplerate;
            // MP4 duration (track duration in seconds multiplied by timescale) is coded on 32 bits
            // we know that each AAC sample contains 1024 frames....
            // in order to avoid overflowing the 32 bit counter for large duration, we use smaller timescale (timescale/gcd)
            // we just need to ensure that AAC sample duration will still be an integer (will be 1024/gcd)
            if (audioTrack.timescale * audioTrack.duration > Math.pow(2, 32)) {
                let greatestCommonDivisor = function(a, b) {
                    if (!b) {
                        return a;
                    }
                    return greatestCommonDivisor(b, a % b);
                };
                audioTrack.timescale =
                    audioTrack.audiosamplerate /
                    greatestCommonDivisor(audioTrack.audiosamplerate, 1024);
            }
            logger.log('audio mp4 timescale :' + audioTrack.timescale);
            tracks.audio = {
                container: 'audio/mp4',
                codec: audioTrack.codec,
                initSegment: MP4.initSegment([audioTrack]),
                metadata: {
                    channelCount: audioTrack.channelCount
                }
            };
            if (computePTSDTS) {
                // remember first PTS of this demuxing context. for audio, PTS + DTS ...
                initPTS = initDTS =
                    audioSamples[0].pts - pesTimeScale * timeOffset;
            }
        }

        if (videoTrack.sps && videoTrack.pps && videoSamples.length) {
            videoTrack.timescale = this.MP4_TIMESCALE;
            tracks.video = {
                container: 'video/mp4',
                codec: videoTrack.codec,
                initSegment: MP4.initSegment([videoTrack]),
                metadata: {
                    width: videoTrack.width,
                    height: videoTrack.height
                }
            };
            if (computePTSDTS) {
                initPTS = Math.min(
                    initPTS,
                    videoSamples[0].pts - pesTimeScale * timeOffset
                );
                initDTS = Math.min(
                    initDTS,
                    videoSamples[0].dts - pesTimeScale * timeOffset
                );
            }
        }

        if (Object.keys(tracks).length) {
            observer.trigger(Event.FRAG_PARSING_INIT_SEGMENT, data);
            this.ISGenerated = true;
            if (computePTSDTS) {
                this._initPTS = initPTS;
                this._initDTS = initDTS;
            }
        } else {
            observer.trigger(Event.ERROR, {
                type: ErrorTypes.MEDIA_ERROR,
                details: ErrorDetails.FRAG_PARSING_ERROR,
                fatal: false,
                reason: 'no audio/video samples found'
            });
        }
    }

    remuxVideo(track, timeOffset, contiguous, audioTrackLength) {
        var offset = 8,
            pesTimeScale = this.PES_TIMESCALE,
            pes2mp4ScaleFactor = this.PES2MP4SCALEFACTOR,
            mp4SampleDuration,
            mdat,
            moof,
            firstPTS,
            firstDTS,
            nextDTS,
            lastPTS,
            lastDTS,
            inputSamples = track.samples,
            outputSamples = [];

        // PTS is coded on 33bits, and can loop from -2^32 to 2^32
        // PTSNormalize will make PTS/DTS value monotonic, we use last known DTS value as reference value
        let nextAvcDts;
        if (contiguous) {
            // if parsed fragment is contiguous with last one, let's use last DTS value as reference
            nextAvcDts = this.nextAvcDts;
        } else {
            // if not contiguous, let's use target timeOffset
            nextAvcDts = timeOffset * pesTimeScale;
        }

        // compute first DTS and last DTS, normalize them against reference value
        let sample = inputSamples[0];
        firstDTS = Math.max(
            this._PTSNormalize(sample.dts, nextAvcDts) - this._initDTS,
            0
        );
        firstPTS = Math.max(
            this._PTSNormalize(sample.pts, nextAvcDts) - this._initDTS,
            0
        );

        // check timestamp continuity accross consecutive fragments (this is to remove inter-fragment gap/hole)
        let delta = Math.round((firstDTS - nextAvcDts) / 90);
        // if fragment are contiguous, detect hole/overlapping between fragments
        if (contiguous) {
            if (delta) {
                if (delta > 1) {
                    logger.log(
                        `AVC:${delta} ms hole between fragments detected,filling it`
                    );
                } else if (delta < -1) {
                    logger.log(
                        `AVC:${-delta} ms overlapping between fragments detected`
                    );
                }
                // remove hole/gap : set DTS to next expected DTS
                firstDTS = nextAvcDts;
                inputSamples[0].dts = firstDTS + this._initDTS;
                // offset PTS as well, ensure that PTS is smaller or equal than new DTS
                firstPTS = Math.max(firstPTS - delta, nextAvcDts);
                inputSamples[0].pts = firstPTS + this._initDTS;
                logger.log(
                    `Video/PTS/DTS adjusted: ${firstPTS}/${firstDTS},delta:${delta}`
                );
            }
        }
        nextDTS = firstDTS;

        // compute lastPTS/lastDTS
        sample = inputSamples[inputSamples.length - 1];
        lastDTS = Math.max(
            this._PTSNormalize(sample.dts, nextAvcDts) - this._initDTS,
            0
        );
        lastPTS = Math.max(
            this._PTSNormalize(sample.pts, nextAvcDts) - this._initDTS,
            0
        );
        lastPTS = Math.max(lastPTS, lastDTS);

        let vendor = navigator.vendor,
            userAgent = navigator.userAgent,
            isSafari =
                vendor &&
                vendor.indexOf('Apple') > -1 &&
                userAgent &&
                !userAgent.match('CriOS');

        // on Safari let's signal the same sample duration for all samples
        // sample duration (as expected by trun MP4 boxes), should be the delta between sample DTS
        // set this constant duration as being the avg delta between consecutive DTS.
        if (isSafari) {
            mp4SampleDuration = Math.round(
                (lastDTS - firstDTS) /
                    (pes2mp4ScaleFactor * (inputSamples.length - 1))
            );
        }

        // normalize all PTS/DTS now ...
        for (let i = 0; i < inputSamples.length; i++) {
            let sample = inputSamples[i];
            if (isSafari) {
                // sample DTS is computed using a constant decoding offset (mp4SampleDuration) between samples
                sample.dts =
                    firstDTS + i * pes2mp4ScaleFactor * mp4SampleDuration;
            } else {
                // ensure sample monotonic DTS
                sample.dts = Math.max(
                    this._PTSNormalize(sample.dts, nextAvcDts) - this._initDTS,
                    firstDTS
                );
                // ensure dts is a multiple of scale factor to avoid rounding issues
                sample.dts =
                    Math.round(sample.dts / pes2mp4ScaleFactor) *
                    pes2mp4ScaleFactor;
            }
            // we normalize PTS against nextAvcDts, we also substract initDTS (some streams don't start @ PTS O)
            // and we ensure that computed value is greater or equal than sample DTS
            sample.pts = Math.max(
                this._PTSNormalize(sample.pts, nextAvcDts) - this._initDTS,
                sample.dts
            );
            // ensure pts is a multiple of scale factor to avoid rounding issues
            sample.pts =
                Math.round(sample.pts / pes2mp4ScaleFactor) *
                pes2mp4ScaleFactor;
        }

        /* concatenate the video data and construct the mdat in place
      (need 8 more bytes to fill length and mpdat type) */
        mdat = new Uint8Array(track.len + 4 * track.nbNalu + 8);
        let view = new DataView(mdat.buffer);
        view.setUint32(0, mdat.byteLength);
        mdat.set(MP4.types.mdat, 4);

        for (let i = 0; i < inputSamples.length; i++) {
            let avcSample = inputSamples[i],
                mp4SampleLength = 0,
                compositionTimeOffset;
            // convert NALU bitstream to MP4 format (prepend NALU with size field)
            while (avcSample.units.units.length) {
                let unit = avcSample.units.units.shift();
                view.setUint32(offset, unit.data.byteLength);
                offset += 4;
                mdat.set(unit.data, offset);
                offset += unit.data.byteLength;
                mp4SampleLength += 4 + unit.data.byteLength;
            }

            if (!isSafari) {
                // expected sample duration is the Decoding Timestamp diff of consecutive samples
                if (i < inputSamples.length - 1) {
                    mp4SampleDuration = inputSamples[i + 1].dts - avcSample.dts;
                } else {
                    // In some cases, a segment's audio track duration may exceed the video track duration.
                    // Since we've already remuxed audio, and we know how long the audio track is, we look to
                    // see if the delta to the next segment is longer than the minimum of maxBufferHole and
                    // maxSeekHole. If so, playback would potentially get stuck, so we artificially inflate
                    // the duration of the last frame to minimize any potential gap between segments.
                    var config = this.config,
                        maxBufferHole = config.maxBufferHole,
                        maxSeekHole = config.maxSeekHole,
                        gapTolerance = Math.floor(
                            Math.min(maxBufferHole, maxSeekHole) * pesTimeScale
                        ),
                        deltaToFrameEnd =
                            (audioTrackLength
                                ? firstPTS + audioTrackLength * pesTimeScale
                                : this.nextAacPts) - avcSample.pts,
                        lastFrameDuration =
                            avcSample.dts - inputSamples[i > 0 ? i - 1 : i].dts;
                    if (deltaToFrameEnd > gapTolerance) {
                        // We subtract lastFrameDuration from deltaToFrameEnd to try to prevent any video
                        // frame overlap. maxBufferHole/maxSeekHole should be >> lastFrameDuration anyway.
                        mp4SampleDuration = deltaToFrameEnd - lastFrameDuration;
                        if (mp4SampleDuration < 0) {
                            mp4SampleDuration = lastFrameDuration;
                        }
                        logger.log(
                            `It is approximately ${deltaToFrameEnd /
                                90} ms to the next segment; using duration ${mp4SampleDuration /
                                90} ms for the last video frame.`
                        );
                    } else {
                        mp4SampleDuration = lastFrameDuration;
                    }
                }
                mp4SampleDuration /= pes2mp4ScaleFactor;
                compositionTimeOffset = Math.round(
                    (avcSample.pts - avcSample.dts) / pes2mp4ScaleFactor
                );
            } else {
                compositionTimeOffset = Math.max(
                    0,
                    mp4SampleDuration *
                        Math.round(
                            (avcSample.pts - avcSample.dts) /
                                (pes2mp4ScaleFactor * mp4SampleDuration)
                        )
                );
            }

            //console.log('PTS/DTS/initDTS/normPTS/normDTS/relative PTS : ${avcSample.pts}/${avcSample.dts}/${this._initDTS}/${ptsnorm}/${dtsnorm}/${(avcSample.pts/4294967296).toFixed(3)}');
            outputSamples.push({
                size: mp4SampleLength,
                // constant duration
                duration: mp4SampleDuration,
                cts: compositionTimeOffset,
                flags: {
                    isLeading: 0,
                    isDependedOn: 0,
                    hasRedundancy: 0,
                    degradPrio: 0,
                    dependsOn: avcSample.key ? 2 : 1,
                    isNonSync: avcSample.key ? 0 : 1
                }
            });
        }
        // next AVC sample DTS should be equal to last sample DTS + last sample duration (in PES timescale)
        this.nextAvcDts = lastDTS + mp4SampleDuration * pes2mp4ScaleFactor;
        track.len = 0;
        track.nbNalu = 0;
        if (
            outputSamples.length &&
            navigator.userAgent.toLowerCase().indexOf('chrome') > -1
        ) {
            let flags = outputSamples[0].flags;
            // chrome workaround, mark first sample as being a Random Access Point to avoid sourcebuffer append issue
            // https://code.google.com/p/chromium/issues/detail?id=229412
            flags.dependsOn = 2;
            flags.isNonSync = 0;
        }
        track.samples = outputSamples;
        moof = MP4.moof(
            track.sequenceNumber++,
            firstDTS / pes2mp4ScaleFactor,
            track
        );
        track.samples = [];
        let data = {
            data1: moof,
            data2: mdat,
            startPTS: firstPTS / pesTimeScale,
            endPTS:
                (lastPTS + pes2mp4ScaleFactor * mp4SampleDuration) /
                pesTimeScale,
            startDTS: firstDTS / pesTimeScale,
            endDTS: this.nextAvcDts / pesTimeScale,
            type: 'video',
            nb: outputSamples.length
        };
        this.observer.trigger(Event.FRAG_PARSING_DATA, data);
        return data;
    }

    remuxAudio(track, timeOffset, contiguous) {
        var view,
            offset = 8,
            pesTimeScale = this.PES_TIMESCALE,
            mp4timeScale = track.timescale,
            pes2mp4ScaleFactor = pesTimeScale / mp4timeScale,
            expectedSampleDuration =
                track.timescale * 1024 / track.audiosamplerate,
            aacSample,
            mp4Sample,
            unit,
            mdat,
            moof,
            firstPTS,
            firstDTS,
            lastDTS,
            pts,
            dts,
            ptsnorm,
            dtsnorm,
            samples = [],
            samples0 = [];

        track.samples.sort(function(a, b) {
            return a.pts - b.pts;
        });
        samples0 = track.samples;

        // If the audio track is missing samples, the frames seem to get "left-shifted" within the
        // resulting mp4 segment, causing sync issues and leaving gaps at the end of the audio segment.
        // In an effort to prevent this from happening, we inject frames here where there are gaps.
        // When possible, we inject a silent frame; when that's not possible, we duplicate the last
        // frame.
        for (var i = 0; i < samples0.length - 1; i++) {
            var sample0 = samples0[i],
                sample1 = samples0[i + 1],
                pts0 = sample0.pts - this._initDTS,
                pts1 = sample1.pts - this._initDTS,
                nextAacPts = contiguous
                    ? this.nextAacPts
                    : timeOffset * pesTimeScale,
                ptsnorm0 = this._PTSNormalize(pts0, nextAacPts),
                ptsnorm1 = this._PTSNormalize(pts1, nextAacPts),
                missing =
                    Math.round(
                        (ptsnorm1 - ptsnorm0) / pes2mp4ScaleFactor / 1024.0
                    ) - 1;
            if (missing > 0) {
                logger.log(`Injecting ${missing} packets of missing audio.`);
                for (var j = 0; j < missing; j++) {
                    var newStamp = Math.round(
                            sample0.pts + (j + 1) * 1024 * pes2mp4ScaleFactor
                        ),
                        fillFrame = ADTS.getSilentFrame(track.channelCount),
                        newAacSample;
                    if (!fillFrame) {
                        logger.log(
                            'Unable to get silent frame for given audio codec; duplicating last frame instead.'
                        );
                        fillFrame = sample0.unit.slice(0);
                    }
                    newAacSample = {
                        unit: fillFrame,
                        pts: newStamp,
                        dts: newStamp
                    };
                    samples0.splice(i + 1, 0, newAacSample);
                    i += 1;
                    track.len += newAacSample.unit.length;
                }
            }
        }

        while (samples0.length) {
            aacSample = samples0.shift();
            unit = aacSample.unit;
            pts = aacSample.pts - this._initDTS;
            dts = aacSample.dts - this._initDTS;
            //logger.log(`Audio/PTS:${Math.round(pts/90)}`);
            // if not first sample
            if (lastDTS !== undefined) {
                ptsnorm = this._PTSNormalize(pts, lastDTS);
                dtsnorm = this._PTSNormalize(dts, lastDTS);
                // let's compute sample duration.
                // sample Duration should be close to expectedSampleDuration
                mp4Sample.duration = (dtsnorm - lastDTS) / pes2mp4ScaleFactor;
                if (
                    Math.abs(mp4Sample.duration - expectedSampleDuration) >
                    expectedSampleDuration / 10
                ) {
                    // more than 10% diff between sample duration and expectedSampleDuration .... lets log that
                    logger.log(
                        `invalid AAC sample duration at PTS ${Math.round(
                            pts / 90
                        )},should be 1024,found :${Math.round(
                            mp4Sample.duration *
                                track.audiosamplerate /
                                track.timescale
                        )}`
                    );
                }
            } else {
                let nextAacPts, delta;
                if (contiguous) {
                    nextAacPts = this.nextAacPts;
                } else {
                    nextAacPts = timeOffset * pesTimeScale;
                }
                ptsnorm = this._PTSNormalize(pts, nextAacPts);
                dtsnorm = this._PTSNormalize(dts, nextAacPts);
                delta = Math.round(
                    1000 * (ptsnorm - nextAacPts) / pesTimeScale
                );
                // if fragment are contiguous, detect hole/overlapping between fragments
                if (contiguous) {
                    // log delta
                    if (delta) {
                        if (delta > 0) {
                            logger.log(
                                `${delta} ms hole between AAC samples detected,filling it`
                            );
                            // if we have frame overlap, overlapping for more than half a frame duraion
                        } else if (delta < -12) {
                            // drop overlapping audio frames... browser will deal with it
                            logger.log(
                                `${-delta} ms overlapping between AAC samples detected, drop frame`
                            );
                            track.len -= unit.byteLength;
                            continue;
                        }
                        // set PTS/DTS to expected PTS/DTS
                        ptsnorm = dtsnorm = nextAacPts;
                    }
                }
                // remember first PTS of our aacSamples, ensure value is positive
                firstPTS = Math.max(0, ptsnorm);
                firstDTS = Math.max(0, dtsnorm);
                if (track.len > 0) {
                    /* concatenate the audio data and construct the mdat in place
            (need 8 more bytes to fill length and mdat type) */
                    mdat = new Uint8Array(track.len + 8);
                    view = new DataView(mdat.buffer);
                    view.setUint32(0, mdat.byteLength);
                    mdat.set(MP4.types.mdat, 4);
                } else {
                    // no audio samples
                    return;
                }
            }
            mdat.set(unit, offset);
            offset += unit.byteLength;
            //console.log('PTS/DTS/initDTS/normPTS/normDTS/relative PTS : ${aacSample.pts}/${aacSample.dts}/${this._initDTS}/${ptsnorm}/${dtsnorm}/${(aacSample.pts/4294967296).toFixed(3)}');
            mp4Sample = {
                size: unit.byteLength,
                cts: 0,
                duration: 0,
                flags: {
                    isLeading: 0,
                    isDependedOn: 0,
                    hasRedundancy: 0,
                    degradPrio: 0,
                    dependsOn: 1
                }
            };
            samples.push(mp4Sample);
            lastDTS = dtsnorm;
        }
        var lastSampleDuration = 0;
        var nbSamples = samples.length;
        //set last sample duration as being identical to previous sample
        if (nbSamples >= 2) {
            lastSampleDuration = samples[nbSamples - 2].duration;
            mp4Sample.duration = lastSampleDuration;
        }
        if (nbSamples) {
            // next aac sample PTS should be equal to last sample PTS + duration
            this.nextAacPts = ptsnorm + pes2mp4ScaleFactor * lastSampleDuration;
            //logger.log('Audio/PTS/PTSend:' + aacSample.pts.toFixed(0) + '/' + this.nextAacDts.toFixed(0));
            track.len = 0;
            track.samples = samples;
            moof = MP4.moof(
                track.sequenceNumber++,
                firstDTS / pes2mp4ScaleFactor,
                track
            );
            track.samples = [];
            let audioData = {
                data1: moof,
                data2: mdat,
                startPTS: firstPTS / pesTimeScale,
                endPTS: this.nextAacPts / pesTimeScale,
                startDTS: firstDTS / pesTimeScale,
                endDTS:
                    (dtsnorm + pes2mp4ScaleFactor * lastSampleDuration) /
                    pesTimeScale,
                type: 'audio',
                nb: nbSamples
            };
            this.observer.trigger(Event.FRAG_PARSING_DATA, audioData);
            return audioData;
        }
        return null;
    }

    remuxEmptyAudio(track, timeOffset, contiguous, videoData) {
        let pesTimeScale = this.PES_TIMESCALE,
            mp4timeScale = track.timescale,
            pes2mp4ScaleFactor = pesTimeScale / mp4timeScale,
            // sync with video's timestamp
            startDTS = videoData.startDTS * pesTimeScale,
            endDTS = videoData.endDTS * pesTimeScale,
            // one sample's duration value
            sampleDuration = 1024,
            frameDuration = pes2mp4ScaleFactor * sampleDuration,
            // samples count of this segment's duration
            nbSamples = Math.ceil((endDTS - startDTS) / frameDuration),
            // silent frame
            silentFrame = ADTS.getSilentFrame(track.channelCount);

        // Can't remux if we can't generate a silent frame...
        if (!silentFrame) {
            logger.trace(
                'Unable to remuxEmptyAudio since we were unable to get a silent frame for given audio codec!'
            );
            return;
        }

        let samples = [];
        for (var i = 0; i < nbSamples; i++) {
            var stamp = startDTS + i * frameDuration;
            samples.push({
                unit: silentFrame.slice(0),
                pts: stamp,
                dts: stamp
            });
            track.len += silentFrame.length;
        }
        track.samples = samples;

        this.remuxAudio(track, timeOffset, contiguous);
    }

    remuxID3(track, timeOffset) {
        var length = track.samples.length,
            sample;
        // consume samples
        if (length) {
            for (var index = 0; index < length; index++) {
                sample = track.samples[index];
                // setting id3 pts, dts to relative time
                // using this._initPTS and this._initDTS to calculate relative time
                sample.pts = (sample.pts - this._initPTS) / this.PES_TIMESCALE;
                sample.dts = (sample.dts - this._initDTS) / this.PES_TIMESCALE;
            }
            this.observer.trigger(Event.FRAG_PARSING_METADATA, {
                samples: track.samples
            });
        }

        track.samples = [];
        timeOffset = timeOffset;
    }

    remuxText(track, timeOffset) {
        track.samples.sort(function(a, b) {
            return a.pts - b.pts;
        });

        var length = track.samples.length,
            sample;
        // consume samples
        if (length) {
            for (var index = 0; index < length; index++) {
                sample = track.samples[index];
                // setting text pts, dts to relative time
                // using this._initPTS and this._initDTS to calculate relative time
                sample.pts = (sample.pts - this._initPTS) / this.PES_TIMESCALE;
            }
            this.observer.trigger(Event.FRAG_PARSING_USERDATA, {
                samples: track.samples
            });
        }

        track.samples = [];
        timeOffset = timeOffset;
    }

    _PTSNormalize(value, reference) {
        var offset;
        if (reference === undefined) {
            return value;
        }
        if (reference < value) {
            // - 2^33
            offset = -8589934592;
        } else {
            // + 2^33
            offset = 8589934592;
        }
        /* PTS is 33bit (from 0 to 2^33 -1)
      if diff between value and reference is bigger than half of the amplitude (2^32) then it means that
      PTS looping occured. fill the gap */
        while (Math.abs(value - reference) > 4294967296) {
            value += offset;
        }
        return value;
    }
}

export default MP4Remuxer;<|MERGE_RESOLUTION|>--- conflicted
+++ resolved
@@ -38,43 +38,48 @@
             this.generateIS(audioTrack, videoTrack, timeOffset);
         }
 
-        let audioData;
         if (this.ISGenerated) {
-<<<<<<< HEAD
             // Purposefully remuxing audio before video, so that remuxVideo can use nextAacPts, which is
             // calculated in remuxAudio.
             //logger.log('nb AAC samples:' + audioTrack.samples.length);
             if (audioTrack.samples.length) {
-                audioData = this.remuxAudio(audioTrack, timeOffset, contiguous);
-            }
-            //logger.log('nb AVC samples:' + videoTrack.samples.length);
-            if (videoTrack.samples.length) {
-                let audioTrackLength;
-                if (audioData) {
-                    audioTrackLength = audioData.endPTS - audioData.startPTS;
-                }
-                this.remuxVideo(
-                    videoTrack,
-                    timeOffset,
-                    contiguous,
-                    audioTrackLength
-=======
-            let videoData;
-            //logger.log('nb AVC samples:' + videoTrack.samples.length);
-            if (videoTrack.samples.length) {
-                videoData = this.remuxVideo(videoTrack, timeOffset, contiguous);
-            }
-            //logger.log('nb AAC samples:' + audioTrack.samples.length);
-            if (audioTrack.samples.length) {
-                this.remuxAudio(audioTrack, timeOffset, contiguous);
-            } else if (videoData !== undefined && audioTrack.codec) {
-                this.remuxEmptyAudio(
+                let audioData = this.remuxAudio(
                     audioTrack,
                     timeOffset,
-                    contiguous,
-                    videoData
->>>>>>> 44a5304d
+                    contiguous
                 );
+                //logger.log('nb AVC samples:' + videoTrack.samples.length);
+                if (videoTrack.samples.length) {
+                    let audioTrackLength;
+                    if (audioData) {
+                        audioTrackLength =
+                            audioData.endPTS - audioData.startPTS;
+                    }
+                    this.remuxVideo(
+                        videoTrack,
+                        timeOffset,
+                        contiguous,
+                        audioTrackLength
+                    );
+                }
+            } else {
+                let videoData;
+                //logger.log('nb AVC samples:' + videoTrack.samples.length);
+                if (videoTrack.samples.length) {
+                    videoData = this.remuxVideo(
+                        videoTrack,
+                        timeOffset,
+                        contiguous
+                    );
+                }
+                if (videoData && audioTrack.codec) {
+                    this.remuxEmptyAudio(
+                        audioTrack,
+                        timeOffset,
+                        contiguous,
+                        videoData
+                    );
+                }
             }
         }
         //logger.log('nb ID3 samples:' + audioTrack.samples.length);
