export default {
    // fired before MediaSource is attaching to media element - data: { media }
    MEDIA_ATTACHING: 'hlsMediaAttaching',
    // fired when MediaSource has been succesfully attached to media element - data: { }
    MEDIA_ATTACHED: 'hlsMediaAttached',
    // fired before detaching MediaSource from media element - data: { }
    MEDIA_DETACHING: 'hlsMediaDetaching',
    // fired when MediaSource has been detached from media element - data: { }
    MEDIA_DETACHED: 'hlsMediaDetached',
    // fired to signal that a manifest loading starts - data: { url : manifestURL}
    MANIFEST_LOADING: 'hlsManifestLoading',
    // fired after manifest has been loaded - data: { levels : [available quality levels] , url : manifestURL, stats : { trequest, tfirst, tload, mtime}}
    MANIFEST_LOADED: 'hlsManifestLoaded',
    // fired after manifest has been parsed - data: { levels : [available quality levels] , firstLevel : index of first quality level appearing in Manifest}
    MANIFEST_PARSED: 'hlsManifestParsed',
    // fired when a level playlist loading starts - data: { url : level URL  level : id of level being loaded}
    LEVEL_LOADING: 'hlsLevelLoading',
    // fired when a level playlist loading finishes - data: { details : levelDetails object, level : id of loaded level, stats : { trequest, tfirst, tload, mtime} }
    LEVEL_LOADED: 'hlsLevelLoaded',
    // fired when a level's details have been updated based on previous details, after it has been loaded. - data: { details : levelDetails object, level : id of updated level }
    LEVEL_UPDATED: 'hlsLevelUpdated',
    // fired when a level's PTS information has been updated after parsing a fragment - data: { details : levelDetails object, level : id of updated level, drift: PTS drift observed when parsing last fragment }
    LEVEL_PTS_UPDATED: 'hlsPTSUpdated',
    // fired when a level switch is requested - data: { level : id of new level }
    LEVEL_SWITCH: 'hlsLevelSwitch',
    // fired when a fragment loading starts - data: { frag : fragment object}
    FRAG_LOADING: 'hlsFragLoading',
    // fired when a fragment loading is progressing - data: { frag : fragment object, { trequest, tfirst, loaded}}
    FRAG_LOAD_PROGRESS: 'hlsFragLoadProgress',
    // Identifier for fragment load aborting for emergency switch down - data: {frag : fragment object}
    FRAG_LOAD_EMERGENCY_ABORTED: 'hlsFragLoadEmergencyAborted',
    // fired when a fragment loading is completed - data: { frag : fragment object, payload : fragment payload, stats : { trequest, tfirst, tload, length}}
    FRAG_LOADED: 'hlsFragLoaded',
    // fired when Init Segment has been extracted from fragment - data: { moov : moov MP4 box, codecs : codecs found while parsing fragment}
    FRAG_PARSING_INIT_SEGMENT: 'hlsFragParsingInitSegment',
    // fired when parsing id3 is completed - data: { samples : [ id3 samples pes ] }
    FRAG_PARSING_METADATA: 'hlsFraParsingMetadata',
    // fired when moof/mdat have been extracted from fragment - data: { moof : moof MP4 box, mdat : mdat MP4 box}
    FRAG_PARSING_DATA: 'hlsFragParsingData',
    // fired when fragment parsing is completed - data: undefined
    FRAG_PARSED: 'hlsFragParsed',
    // fired when fragment remuxed MP4 boxes have all been appended into SourceBuffer - data: { frag : fragment object, stats : { trequest, tfirst, tload, tparsed, tbuffered, length} }
    FRAG_BUFFERED: 'hlsFragBuffered',
    // fired when fragment matching with current media position is changing - data : { frag : fragment object }
    FRAG_CHANGED: 'hlsFragChanged',
    // Identifier for a FPS drop event - data: {curentDropped, currentDecoded, totalDroppedFrames}
    FPS_DROP: 'hlsFPSDrop',
    // Identifier for an error event - data: { type : error type, details : error details, fatal : if true, hls.js cannot/will not try to recover, if false, hls.js will try to recover,other error specific data}
    ERROR: 'hlsError',
<<<<<<< HEAD
    // fired when hls.js instance starts destroying. Different from MSE_DETACHED as one could want to detach and reattach a media to the instance of hls.js to handle mid-rolls for example
    DESTROYING: 'hlsDestroying'
=======
    // fired when hls.js instance starts destroying. Different from MSE_DETACHED as one could want to detach and reattach a video to the instance of hls.js to handle mid-rolls for example
    DESTROYING: 'hlsDestroying',
    // fired when a decrypt key loading starts - data: { frag : fragment object}
    KEY_LOADING: 'hlsKeyLoading',
    // fired when a decrypt key loading is completed - data: { frag : fragment object, payload : key payload, stats : { trequest, tfirst, tload, length}}
    KEY_LOADED: 'hlsKeyLoaded'
>>>>>>> e306c77c
};<|MERGE_RESOLUTION|>--- conflicted
+++ resolved
@@ -47,15 +47,10 @@
     FPS_DROP: 'hlsFPSDrop',
     // Identifier for an error event - data: { type : error type, details : error details, fatal : if true, hls.js cannot/will not try to recover, if false, hls.js will try to recover,other error specific data}
     ERROR: 'hlsError',
-<<<<<<< HEAD
     // fired when hls.js instance starts destroying. Different from MSE_DETACHED as one could want to detach and reattach a media to the instance of hls.js to handle mid-rolls for example
-    DESTROYING: 'hlsDestroying'
-=======
-    // fired when hls.js instance starts destroying. Different from MSE_DETACHED as one could want to detach and reattach a video to the instance of hls.js to handle mid-rolls for example
     DESTROYING: 'hlsDestroying',
     // fired when a decrypt key loading starts - data: { frag : fragment object}
     KEY_LOADING: 'hlsKeyLoading',
     // fired when a decrypt key loading is completed - data: { frag : fragment object, payload : key payload, stats : { trequest, tfirst, tload, length}}
     KEY_LOADED: 'hlsKeyLoaded'
->>>>>>> e306c77c
 };