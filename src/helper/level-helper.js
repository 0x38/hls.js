/**
 * Level Helper class, providing methods dealing with playlist sliding and drift
 */

import { logger } from '../utils/logger';

<<<<<<< HEAD
class LevelHelper {
    static mergeDetails(oldDetails, newDetails) {
        var startSn =
=======
const LevelHelper = {
    mergeDetails: function(oldDetails, newDetails) {
        var start =
>>>>>>> 1d70a2f2
                Math.max(oldDetails.startSN, newDetails.startSN) -
                newDetails.startSN,
            endSn =
                Math.min(oldDetails.endSN, newDetails.endSN) -
                newDetails.startSN,
            delta = newDetails.startSN - oldDetails.startSN,
            oldfragments = oldDetails.fragments,
            newfragments = newDetails.fragments,
            ccOffset = 0,
            PTSFrag;

        // check if old/new playlists have fragments in common
        if (endSn < startSn) {
            newDetails.PTSKnown = false;
            return;
        }
        // loop through overlapping SN and update startPTS , cc, and duration if any found
        for (var i = startSn; i <= endSn; i++) {
            var oldFrag = oldfragments[delta + i],
                newFrag = newfragments[i];
            if (newFrag && oldFrag) {
                ccOffset = oldFrag.cc - newFrag.cc;
                if (!isNaN(oldFrag.startPTS)) {
                    newFrag.start = newFrag.startPTS = oldFrag.startPTS;
                    newFrag.endPTS = oldFrag.endPTS;
                    newFrag.duration = oldFrag.duration;
                    PTSFrag = newFrag;
                }
            }
        }

        if (ccOffset) {
            logger.log(
                `discontinuity sliding from playlist, take drift into account`
            );
            for (i = 0; i < newfragments.length; i++) {
                newfragments[i].cc += ccOffset;
            }
        }

        // if at least one fragment contains PTS info, recompute PTS information for all fragments
        if (PTSFrag) {
            LevelHelper.updateFragPTSDTS(
                newDetails,
                PTSFrag.sn,
                PTSFrag.startPTS,
                PTSFrag.endPTS,
                PTSFrag.startDTS,
                PTSFrag.endDTS
            );
        } else {
            // ensure that delta is within oldfragments range
            // also adjust sliding in case delta is 0 (we could have old=[50-60] and new=old=[50-61])
            // in that case we also need to adjust start offset of all fragments
            if (delta >= 0 && delta < oldfragments.length) {
                // adjust start by sliding offset
                var sliding = oldfragments[delta].start;
                for (i = 0; i < newfragments.length; i++) {
                    newfragments[i].start += sliding;
                }
            }
        }
        // if we are here, it means we have fragments overlapping between
        // old and new level. reliable PTS info is thus relying on old level
        newDetails.PTSKnown = oldDetails.PTSKnown;
        return;
    },

    updateFragPTSDTS: function(
        details,
        sn,
        startPTS,
        endPTS,
        startDTS,
        endDTS
    ) {
        var fragIdx, fragments, frag, i;
        // exit if sn out of range
        if (!details || sn < details.startSN || sn > details.endSN) {
            return 0;
        }
        fragIdx = sn - details.startSN;
        fragments = details.fragments;
        frag = fragments[fragIdx];
        if (!isNaN(frag.startPTS)) {
            // delta PTS between audio and video
            let deltaPTS = Math.abs(frag.startPTS - startPTS);
            if (isNaN(frag.deltaPTS)) {
                frag.deltaPTS = deltaPTS;
            } else {
                frag.deltaPTS = Math.max(deltaPTS, frag.deltaPTS);
            }
            startPTS = Math.min(startPTS, frag.startPTS);
            endPTS = Math.max(endPTS, frag.endPTS);
            startDTS = Math.min(startDTS, frag.startDTS);
            endDTS = Math.max(endDTS, frag.endDTS);
        }

        var drift = startPTS - frag.start;

        frag.start = frag.startPTS = startPTS;
        frag.endPTS = endPTS;
        frag.startDTS = startDTS;
        frag.endDTS = endDTS;
        frag.duration = endPTS - startPTS;
        // adjust fragment PTS/duration from seqnum-1 to frag 0
        for (i = fragIdx; i > 0; i--) {
            LevelHelper.updatePTS(fragments, i, i - 1);
        }

        // adjust fragment PTS/duration from seqnum to last frag
        for (i = fragIdx; i < fragments.length - 1; i++) {
            LevelHelper.updatePTS(fragments, i, i + 1);
        }
        details.PTSKnown = true;
        //logger.log(`                                            frag start/end:${startPTS.toFixed(3)}/${endPTS.toFixed(3)}`);

        return drift;
    },

    updatePTS: function(fragments, fromIdx, toIdx) {
        var fragFrom = fragments[fromIdx],
            fragTo = fragments[toIdx],
            fragToPTS = fragTo.startPTS;
        // if we know startPTS[toIdx]
        if (!isNaN(fragToPTS)) {
            // update fragment duration.
            // it helps to fix drifts between playlist reported duration and fragment real duration
            if (toIdx > fromIdx) {
                fragFrom.duration = fragToPTS - fragFrom.start;
                if (fragFrom.duration < 0) {
                    logger.warn(
                        `negative duration computed for frag ${
                            fragFrom.sn
                        },level ${
                            fragFrom.level
                        }, there should be some duration drift between playlist and fragment!`
                    );
                }
            } else {
                fragTo.duration = fragFrom.start - fragToPTS;
                if (fragTo.duration < 0) {
                    logger.warn(
                        `negative duration computed for frag ${
                            fragTo.sn
                        },level ${
                            fragTo.level
                        }, there should be some duration drift between playlist and fragment!`
                    );
                }
            }
        } else {
            // we dont know startPTS[toIdx]
            if (toIdx > fromIdx) {
                fragTo.start = fragFrom.start + fragFrom.duration;
            } else {
                fragTo.start = fragFrom.start - fragTo.duration;
            }
        }
    }
<<<<<<< HEAD

    // If a change in CC is detected, the PTS can no longer be relied upon
    // Attempt to align the level by using the last level - find the last frag matching the current CC and use it's PTS
    // as a reference
    static alignDiscontinuities(lastFrag, lastLevel, details) {
        if (
            LevelHelper.shouldAlignOnDiscontinuities(
                lastFrag,
                lastLevel,
                details
            )
        ) {
            logger.log(
                'Adjusting PTS using last level due to CC increase within current level'
            );
            const referenceFrag = LevelHelper.findDiscontinuousReferenceFrag(
                lastLevel.details,
                details
            );
            LevelHelper.adjustPtsByReferenceFrag(referenceFrag, details);
        }
    }

    static shouldAlignOnDiscontinuities(lastFrag, lastLevel, details) {
        let shouldAlign = false;
        if (lastLevel && lastLevel.details && details) {
            if (
                details.endCC > details.startCC ||
                (lastFrag && lastFrag.cc < details.startCC)
            ) {
                shouldAlign = true;
            }
        }
        return shouldAlign;
    }

    // Find the first frag in the previous level which matches the CC of the first frag of the new level
    static findDiscontinuousReferenceFrag(prevDetails, curDetails) {
        const prevFrags = prevDetails.fragments;
        const curFrags = curDetails.fragments;

        if (!curFrags.length || !prevFrags.length) {
            logger.log('No fragments to align');
            return;
        }

        const prevStartFrag = prevFrags.find(frag => {
            return frag.cc === curFrags[0].cc;
        });

        if (!prevStartFrag || (prevStartFrag && !prevStartFrag.startPTS)) {
            logger.log('No frag in previous level to align on');
            return;
        }

        return prevStartFrag;
    }

    static adjustPtsByReferenceFrag(referenceFrag, details) {
        if (!referenceFrag) {
            return;
        }

        details.fragments.forEach((frag, index) => {
            if (frag) {
                frag.duration = referenceFrag.duration;
                frag.end = frag.endPTS =
                    referenceFrag.endPTS + frag.duration * index;
                frag.start = frag.startPTS =
                    referenceFrag.startPTS + frag.start;
            }
        });
        details.PTSKnown = true;
    }
}
=======
};
>>>>>>> 1d70a2f2

module.exports = LevelHelper;<|MERGE_RESOLUTION|>--- conflicted
+++ resolved
@@ -4,18 +4,12 @@
 
 import { logger } from '../utils/logger';
 
-<<<<<<< HEAD
-class LevelHelper {
-    static mergeDetails(oldDetails, newDetails) {
-        var startSn =
-=======
 const LevelHelper = {
     mergeDetails: function(oldDetails, newDetails) {
         var start =
->>>>>>> 1d70a2f2
                 Math.max(oldDetails.startSN, newDetails.startSN) -
                 newDetails.startSN,
-            endSn =
+            end =
                 Math.min(oldDetails.endSN, newDetails.endSN) -
                 newDetails.startSN,
             delta = newDetails.startSN - oldDetails.startSN,
@@ -25,12 +19,12 @@
             PTSFrag;
 
         // check if old/new playlists have fragments in common
-        if (endSn < startSn) {
+        if (end < start) {
             newDetails.PTSKnown = false;
             return;
         }
         // loop through overlapping SN and update startPTS , cc, and duration if any found
-        for (var i = startSn; i <= endSn; i++) {
+        for (var i = start; i <= end; i++) {
             var oldFrag = oldfragments[delta + i],
                 newFrag = newfragments[i];
             if (newFrag && oldFrag) {
@@ -172,85 +166,74 @@
                 fragTo.start = fragFrom.start - fragTo.duration;
             }
         }
-    }
-<<<<<<< HEAD
+    },
 
     // If a change in CC is detected, the PTS can no longer be relied upon
     // Attempt to align the level by using the last level - find the last frag matching the current CC and use it's PTS
     // as a reference
-    static alignDiscontinuities(lastFrag, lastLevel, details) {
-        if (
-            LevelHelper.shouldAlignOnDiscontinuities(
-                lastFrag,
-                lastLevel,
-                details
-            )
-        ) {
+    alignDiscontinuities: function(lastFrag, lastLevel, details) {
+        if (shouldAlignOnDiscontinuities(lastFrag, lastLevel, details)) {
             logger.log(
                 'Adjusting PTS using last level due to CC increase within current level'
             );
-            const referenceFrag = LevelHelper.findDiscontinuousReferenceFrag(
+            const referenceFrag = findDiscontinuousReferenceFrag(
                 lastLevel.details,
                 details
             );
-            LevelHelper.adjustPtsByReferenceFrag(referenceFrag, details);
-        }
-    }
-
-    static shouldAlignOnDiscontinuities(lastFrag, lastLevel, details) {
-        let shouldAlign = false;
-        if (lastLevel && lastLevel.details && details) {
-            if (
-                details.endCC > details.startCC ||
-                (lastFrag && lastFrag.cc < details.startCC)
-            ) {
-                shouldAlign = true;
-            }
-        }
-        return shouldAlign;
-    }
-
-    // Find the first frag in the previous level which matches the CC of the first frag of the new level
-    static findDiscontinuousReferenceFrag(prevDetails, curDetails) {
-        const prevFrags = prevDetails.fragments;
-        const curFrags = curDetails.fragments;
-
-        if (!curFrags.length || !prevFrags.length) {
-            logger.log('No fragments to align');
-            return;
-        }
-
-        const prevStartFrag = prevFrags.find(frag => {
-            return frag.cc === curFrags[0].cc;
-        });
-
-        if (!prevStartFrag || (prevStartFrag && !prevStartFrag.startPTS)) {
-            logger.log('No frag in previous level to align on');
-            return;
-        }
-
-        return prevStartFrag;
-    }
-
-    static adjustPtsByReferenceFrag(referenceFrag, details) {
-        if (!referenceFrag) {
-            return;
-        }
-
-        details.fragments.forEach((frag, index) => {
-            if (frag) {
-                frag.duration = referenceFrag.duration;
-                frag.end = frag.endPTS =
-                    referenceFrag.endPTS + frag.duration * index;
-                frag.start = frag.startPTS =
-                    referenceFrag.startPTS + frag.start;
-            }
-        });
-        details.PTSKnown = true;
-    }
-}
-=======
-};
->>>>>>> 1d70a2f2
+            adjustPtsByReferenceFrag(referenceFrag, details);
+        }
+    }
+};
+
+const shouldAlignOnDiscontinuities = function(lastFrag, lastLevel, details) {
+    let shouldAlign = false;
+    if (lastLevel && lastLevel.details && details) {
+        if (
+            details.endCC > details.startCC ||
+            (lastFrag && lastFrag.cc < details.startCC)
+        ) {
+            shouldAlign = true;
+        }
+    }
+    return shouldAlign;
+};
+
+// Find the first frag in the previous level which matches the CC of the first frag of the new level
+const findDiscontinuousReferenceFrag = function(prevDetails, curDetails) {
+    const prevFrags = prevDetails.fragments;
+    const curFrags = curDetails.fragments;
+
+    if (!curFrags.length || !prevFrags.length) {
+        logger.log('No fragments to align');
+        return;
+    }
+
+    const prevStartFrag = prevFrags.find(frag => {
+        return frag.cc === curFrags[0].cc;
+    });
+
+    if (!prevStartFrag || (prevStartFrag && !prevStartFrag.startPTS)) {
+        logger.log('No frag in previous level to align on');
+        return;
+    }
+
+    return prevStartFrag;
+};
+
+const adjustPtsByReferenceFrag = function(referenceFrag, details) {
+    if (!referenceFrag) {
+        return;
+    }
+
+    details.fragments.forEach((frag, index) => {
+        if (frag) {
+            frag.duration = referenceFrag.duration;
+            frag.end = frag.endPTS =
+                referenceFrag.endPTS + frag.duration * index;
+            frag.start = frag.startPTS = referenceFrag.startPTS + frag.start;
+        }
+    });
+    details.PTSKnown = true;
+};
 
 module.exports = LevelHelper;